--- conflicted
+++ resolved
@@ -179,12 +179,6 @@
     name: Heikki Hämäläinen
     email: b4db05c5d716e08972fff85f93c27662
     url: https://www.linkedin.com/in/heikki-h%C3%A4m%C3%A4l%C3%A4inen-34036279/
-<<<<<<< HEAD
-  jessevuorinen:
-    name: Jesse Vuorinen
-    email: c63e0f0ac598014b8345741b628729a0
-    url: https://www.linkedin.com/in/jesse-vuorinen-a18368a3/
-=======
   jooelkorpi:
     name: Jooel Korpi
     email: 10a4a19ff7fa5859998f685a1b7c3ad4
@@ -193,4 +187,7 @@
     name: Tomi Lahtinen
     email: ec590fb9d3bb8a96dd0e6dbaa44934e8
     url: https://www.linkedin.com/in/tomi-lahtinen-56472728/
->>>>>>> b7400b8e
+  jessevuorinen:
+    name: Jesse Vuorinen
+    email: c63e0f0ac598014b8345741b628729a0
+    url: https://www.linkedin.com/in/jesse-vuorinen-a18368a3/