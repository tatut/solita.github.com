--- conflicted
+++ resolved
@@ -219,7 +219,10 @@
     name: Eero Helenius
     email: 5e22ca859f7176554d3c2dfe5d0b2f9d
     url: https://github.com/eerohele
-<<<<<<< HEAD
+  markkuko:
+    name: Markku Korkeala
+    email: 63cd9571193c86a77bc6e9f7a80ce27a
+    url: https://github.com/markkuko
   miikasantala:
     name: Miika Santala
     email: ea1448265b1b0e19f3cc0a6c8cde413c
@@ -231,10 +234,4 @@
   aleksipekkala:
     name: Aleksi Pekkala
     email: 63938423a6515066496017ca774f2ca0
-    url: https://github.com/epiphone
-=======
-  markkuko:
-    name: Markku Korkeala
-    email: 63cd9571193c86a77bc6e9f7a80ce27a
-    url: https://github.com/markkuko
->>>>>>> bc3020a8
+    url: https://github.com/epiphone