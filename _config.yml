--- conflicted
+++ resolved
@@ -81,14 +81,9 @@
     url: http://www.voimala.org
   jerekapyaho:
     name: Jere Käpyaho
-<<<<<<< HEAD
     email: 4ef76183965fe0d12de8dcdab512ca3a
-    url: http://www.coniferproductions.com
-=======
-    email: jere.kapyaho@solita.fi
     url: http://www.coniferproductions.com
   Rinorragi:
     name: Joona Immonen
     email: 2cb033c2473824d802cca09001da9025
-    url: http://www.solita.fi/
->>>>>>> 0824574f
+    url: http://www.solita.fi/