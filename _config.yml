url: http://dev.solita.fi
title: /dev/solita
description: Solita developer blog
gems: [jekyll-paginate]
paginate: 10
paginate_path: "/:num"
highlighter: rouge
markdown: kramdown
kramdown:
  input: GFM


authors:
  jarno:
    name: Jarno Peltoniemi
    email: 30bad10249ad7938521a26ea1cafcd8a
    url: http://www.solita.fi
  ajk:
    name: Antti-Jussi Kovalainen
    email: 5ff6a8a0ce50e9de363cb9a00b1cc804
    url: http://ajk.fi/
  massimo:
    name: Massimo Prencipe
    email: 1d369f0b94f9ed31c2e84cbbceea00e1
    url: http://www.solita.fi
  lokori:
    name: Antti Virtanen
    email: a364d662d46eafc7684fda3c71278194
    url: http://www.solita.fi
  n1ko:
    name: Niko Kurtti
    email: e8c38258967f00e2a4a5b87a97ae135b
    url: http://www.solita.fi
  timole:
    name: Timo Lehtonen
    email: 5df17e991440842ef6b55570d5b61f90
    url: http://www.solita.fi
  empperi:
    name: Niklas Collin
    email: a046826c81ce53c8544d2e00e6033312
    url: http://blogs.collin.fi/npe/
  orfjackal:
    name: Esko Luontola
    email: a2bbd6c20c20edf4620cb8c6379aacc8
    url: http://www.orfjackal.net/
  harmia:
    name: Juhana Harmanen
    email: e1917d35d762436f76ca18eaa6018f37
    url: http://www.solita.fi
  noidi:
    name: Timo Mihaljov
    email: f3cc3f114c258a4f25e02c4b62fae433
    url: https://twitter.com/noidi
  ruoat:
    name: Ari Ruotsalainen
    email: f9d260198adcd6324956e91f328bd318
    url: https://twitter.com/ruotsalaisenari
  aautio:
    name: Ari Autio
    email: 7a2f51f46a11d56fb6f8581af89521b6
    url: https://twitter.com/ariautio
  pvto:
    name: Paavo Toivanen
    email: 3cfeb0502e2fd169e08348f77bb01a1d
    url: http://www.solita.fi
  arto:
    name: Arto Santala
    email: dc3bf4adfabce83f904b9563f927641d
    url: https://spagettikoodi.wordpress.com/
  juuso:
    name: Juuso Hyvönen
    email: 8a528aee07705cfc166b57564e242db6
    url: http://www.solita.fi
  tatut:
    name: Tatu Tarvainen
    email: 6a2a988e9cff23f52444914d14bd0a96
    url: http://www.solita.fi
  jessek:
    name: Jesse Korpela
    email: ee6747c4fa0cd979a9995299e215feb4
    url: http://www.solita.fi
  jarzka:
    name: Jari Hanhela
    email: 429ac35a7d794684181d64a5befd040c
    url: http://www.voimala.org
  jerekapyaho:
    name: Jere Käpyaho
    email: 4ef76183965fe0d12de8dcdab512ca3a
    url: http://www.coniferproductions.com
  Rinorragi:
    name: Joona Immonen
    email: 2cb033c2473824d802cca09001da9025
    url: https://www.linkedin.com/in/joonaimmonen
  riipah:
    name: Jukka Hyvärinen
    email: fa431c5a37bbdde5c47570432789b73a
    url: http://www.solita.fi/
  bafe:
    name: Pauli Kärpänoja
    email: 339b324c15d0c88ebfbda2ca6ef677f7
    url: https://twitter.com/karpanoja
  pkalliok:
    name: Panu Kalliokoski
    email: e7a94f01372caecec47d6fd9b3f31f60
    url: https://fi.linkedin.com/in/panu-kalliokoski-821768b2
  dratini:
    name: Jouni Huttunen
    email: ea79677c8e7395e138a46fa304109957
    url: https://www.linkedin.com/in/dratini
  timovi:
    name: Timo Viisteensaari
    email: dd91a146d068fb2c15bb275e17fc568d
    url: https://www.linkedin.com/in/timo-viisteensaari-1780596
  Kauko:
    name: Teemu Kaukoranta
    email: d0f83e2b711ccaa7468cf6b0b11900e8
    url: https://twitter.com/TeemuKaukoranta
  riikkanen:
    name: Riikka Taiminen
    email: 9ce425a78928e0c957510acd215ea1b3
    url: http://www.solita.fi/
  juhofriman:
    name: Juho Friman
    email: 08441148498196c219300f1726632923
    url: http://www.twitter.com/commafakir
  HannuToi:
    name: Hannu Toivola
    email: 5e0d013c6e98920c51091f5958bc4a1a
    url: http://www.solita.fi/
  viesti:
    name: Kimmo Koskinen
    email: 68fe78dff2b49d1ae0184a5c321cc3f8
    url: http://www.solita.fi/
  fingerzam:
    name: Juhana Laurinharju
    email: 30622a7698cec913d62eac996cfcb4ca
    url: http://www.solita.fi/
  ilmoraunio:
    name: Ilmo Raunio
    email: c0201865365e35abb07057e909a67404
    url: https://www.linkedin.com/in/ilmo-raunio-b982b031
  jesperin:
    name: Jesper Ingström
    email: 3916c482cb5d11ab5ec5526f44861026
    url: https://www.linkedin.com/in/jesper-ingstrom
  ollimkn:
    name: Olli Mäkinen
    email: d6d50ad6d2224495e492895bd0b6d646
    url: https://www.linkedin.com/in/ollimkn
  jarnovayrynen:
    name: Jarno Väyrynen
    email: 803d2fa78db5d2fdde87e0b2fb9d61b0
    url: https://www.linkedin.com/in/jarnovayrynen/
  mikkoronkkomaki:
    name: Mikko Rönkkömäki
    email: a63a77db92a86ba8b7be27ce6ed1cf72
    url: https://www.linkedin.com/in/mikkoronkkomaki/
  tommiraunio:
    name: Tommi Raunio
    email: 23ae2bc8e203be2f8482edfb1efeeadb
    url: https://www.linkedin.com/in/tommi-raunio-a3393138/ 
  mkainula:
    name: Matias Kainulainen
    email: f96c5a4c85a6a0e088d142f6e1c09673
    url: https://www.linkedin.com/in/mkainula
  atteheino:
    name: Atte Heino
    email: b2b69c93b6f7fb94a730fcda0c415fee
    url: http://www.solita.fi/
  m1kma:
    name: Mika Mäkelä
    email: df54465fc47347fa0d8de03299142b14
    url: https://www.linkedin.com/in/mika-mäkelä-3b72835a/
  kimmokantojarvi:
    name: Kimmo Kantojärvi
    email: b6c4903bc2520e35d5ba3583a3f6579f
    url: http://www.twitter.com/kimmokantojarvi
  hjhamala:
    name: Heikki Hämäläinen
    email: b4db05c5d716e08972fff85f93c27662
    url: https://www.linkedin.com/in/heikki-h%C3%A4m%C3%A4l%C3%A4inen-34036279/
<<<<<<< HEAD
  jooelkorpi:
    name: Jooel Korpi
    email: 10a4a19ff7fa5859998f685a1b7c3ad4
    url: https://www.linkedin.com/in/jooelkorpi
=======
  tomila:
    name: Tomi Lahtinen
    email: ec590fb9d3bb8a96dd0e6dbaa44934e8
    url: https://www.linkedin.com/in/tomi-lahtinen-56472728/
>>>>>>> 16d87a7e
<|MERGE_RESOLUTION|>--- conflicted
+++ resolved
@@ -179,14 +179,11 @@
     name: Heikki Hämäläinen
     email: b4db05c5d716e08972fff85f93c27662
     url: https://www.linkedin.com/in/heikki-h%C3%A4m%C3%A4l%C3%A4inen-34036279/
-<<<<<<< HEAD
   jooelkorpi:
     name: Jooel Korpi
     email: 10a4a19ff7fa5859998f685a1b7c3ad4
     url: https://www.linkedin.com/in/jooelkorpi
-=======
   tomila:
     name: Tomi Lahtinen
     email: ec590fb9d3bb8a96dd0e6dbaa44934e8
-    url: https://www.linkedin.com/in/tomi-lahtinen-56472728/
->>>>>>> 16d87a7e
+    url: https://www.linkedin.com/in/tomi-lahtinen-56472728/