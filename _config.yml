--- conflicted
+++ resolved
@@ -94,9 +94,6 @@
   bafe:
     name: Pauli Kärpänoja
     email: 339b324c15d0c88ebfbda2ca6ef677f7
-<<<<<<< HEAD
-    url: https://twitter.com/karpanoja
-=======
     url: https://twitter.com/karpanoja
   pkalliok:
     name: Panu Kalliokoski
@@ -106,4 +103,3 @@
     name: Jouni Huttunen
     email: ea79677c8e7395e138a46fa304109957
     url: https://www.linkedin.com/in/dratini
->>>>>>> 5c881b59
