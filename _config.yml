--- conflicted
+++ resolved
@@ -251,14 +251,11 @@
     name: Henri Nybom
     email: 13b2d57201efc9c6efdba200e6f40aaa
     url: https://www.linkedin.com/in/henri-nybom/
-<<<<<<< HEAD
   vili:
     name: Vili Heikkilä
     email: b26483a28f9c0e1ff144e79383a7a8bf
     url: https://www.linkedin.com/in/viliheikkila/
-=======
   spheroid-:
     name: Henry Jalonen
     email: 0e245809c3a23ab42eb1b143dd621f6c
-    url: https://github.com/spheroid-
->>>>>>> 27686bff
+    url: https://github.com/spheroid-