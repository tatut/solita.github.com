url: http://dev.solita.fi
title: /dev/solita
description: Solita developer blog
gems: [jekyll-paginate]
paginate: 10
paginate_path: "/:num"
highlighter: rouge
markdown: kramdown
kramdown:
  input: GFM


authors:
  jarno:
    name: Jarno Peltoniemi
    email: 30bad10249ad7938521a26ea1cafcd8a
    url: http://www.solita.fi
  ajk:
    name: Antti-Jussi Kovalainen
    email: 5ff6a8a0ce50e9de363cb9a00b1cc804
    url: http://ajk.fi/
  massimo:
    name: Massimo Prencipe
    email: 1d369f0b94f9ed31c2e84cbbceea00e1
    url: http://www.solita.fi
  lokori:
    name: Antti Virtanen
    email: a364d662d46eafc7684fda3c71278194
    url: http://www.solita.fi
  n1ko:
    name: Niko Kurtti
    email: e8c38258967f00e2a4a5b87a97ae135b
    url: http://www.solita.fi
  timole:
    name: Timo Lehtonen
    email: 5df17e991440842ef6b55570d5b61f90
    url: http://www.solita.fi
  empperi:
    name: Niklas Collin
    email: a046826c81ce53c8544d2e00e6033312
    url: http://blogs.collin.fi/npe/
  orfjackal:
    name: Esko Luontola
    email: a2bbd6c20c20edf4620cb8c6379aacc8
    url: http://www.orfjackal.net/
  harmia:
    name: Juhana Harmanen
    email: e1917d35d762436f76ca18eaa6018f37
    url: http://www.solita.fi
  noidi:
    name: Timo Mihaljov
    email: f3cc3f114c258a4f25e02c4b62fae433
    url: https://twitter.com/noidi
  ruoat:
    name: Ari Ruotsalainen
    email: f9d260198adcd6324956e91f328bd318
    url: https://twitter.com/ruotsalaisenari
  aautio:
    name: Ari Autio
    email: 7a2f51f46a11d56fb6f8581af89521b6
    url: https://twitter.com/ariautio
  pvto:
    name: Paavo Toivanen
    email: 3cfeb0502e2fd169e08348f77bb01a1d
    url: http://www.solita.fi
  arto:
    name: Arto Santala
    email: dc3bf4adfabce83f904b9563f927641d
    url: https://spagettikoodi.wordpress.com/
  juuso:
    name: Juuso Hyvönen
    email: 8a528aee07705cfc166b57564e242db6
    url: http://www.solita.fi
  tatut:
    name: Tatu Tarvainen
    email: 6a2a988e9cff23f52444914d14bd0a96
    url: http://www.solita.fi
  jessek:
    name: Jesse Korpela
    email: ee6747c4fa0cd979a9995299e215feb4
    url: http://www.solita.fi
  jarzka:
    name: Jari Hanhela
    email: 429ac35a7d794684181d64a5befd040c
    url: http://www.voimala.org
  jerekapyaho:
    name: Jere Käpyaho
    email: 4ef76183965fe0d12de8dcdab512ca3a
    url: http://www.coniferproductions.com
  Rinorragi:
    name: Joona Immonen
    email: 2cb033c2473824d802cca09001da9025
    url: https://www.linkedin.com/in/joonaimmonen
  riipah:
    name: Jukka Hyvärinen
    email: fa431c5a37bbdde5c47570432789b73a
    url: http://www.solita.fi/
  bafe:
    name: Pauli Kärpänoja
    email: 339b324c15d0c88ebfbda2ca6ef677f7
    url: https://twitter.com/karpanoja
  pkalliok:
    name: Panu Kalliokoski
    email: e7a94f01372caecec47d6fd9b3f31f60
    url: https://fi.linkedin.com/in/panu-kalliokoski-821768b2
  dratini:
    name: Jouni Huttunen
    email: ea79677c8e7395e138a46fa304109957
    url: https://www.linkedin.com/in/dratini
  timovi:
    name: Timo Viisteensaari
    email: dd91a146d068fb2c15bb275e17fc568d
    url: https://www.linkedin.com/in/timo-viisteensaari-1780596
  Kauko:
    name: Teemu Kaukoranta
    email: d0f83e2b711ccaa7468cf6b0b11900e8
    url: https://twitter.com/TeemuKaukoranta
  riikkanen:
    name: Riikka Taiminen
    email: 9ce425a78928e0c957510acd215ea1b3
    url: http://www.solita.fi/
  juhofriman:
    name: Juho Friman
    email: 08441148498196c219300f1726632923
    url: http://www.twitter.com/commafakir
  HannuToi:
    name: Hannu Toivola
    email: 5e0d013c6e98920c51091f5958bc4a1a
    url: http://www.solita.fi/
  viesti:
    name: Kimmo Koskinen
    email: 68fe78dff2b49d1ae0184a5c321cc3f8
    url: http://www.solita.fi/
  fingerzam:
    name: Juhana Laurinharju
    email: 30622a7698cec913d62eac996cfcb4ca
    url: http://www.solita.fi/
  ilmoraunio:
    name: Ilmo Raunio
    email: c0201865365e35abb07057e909a67404
    url: https://www.linkedin.com/in/ilmo-raunio-b982b031
  jesperin:
    name: Jesper Ingström
    email: 3916c482cb5d11ab5ec5526f44861026
    url: https://www.linkedin.com/in/jesper-ingstrom
  ollimkn:
    name: Olli Mäkinen
    email: d6d50ad6d2224495e492895bd0b6d646
    url: https://www.linkedin.com/in/ollimkn
  jarnovayrynen:
    name: Jarno Väyrynen
    email: 803d2fa78db5d2fdde87e0b2fb9d61b0
    url: https://www.linkedin.com/in/jarnovayrynen/
  mikkoronkkomaki:
    name: Mikko Rönkkömäki
    email: a63a77db92a86ba8b7be27ce6ed1cf72
    url: https://www.linkedin.com/in/mikkoronkkomaki/
  tommiraunio:
    name: Tommi Raunio
    email: 23ae2bc8e203be2f8482edfb1efeeadb
    url: https://www.linkedin.com/in/tommi-raunio-a3393138/ 
  mkainula:
    name: Matias Kainulainen
    email: f96c5a4c85a6a0e088d142f6e1c09673
    url: https://www.linkedin.com/in/mkainula
  atteheino:
    name: Atte Heino
    email: b2b69c93b6f7fb94a730fcda0c415fee
    url: http://www.solita.fi/
<<<<<<< HEAD
  m1kma:
    name: Mika Mäkelä
    email: df54465fc47347fa0d8de03299142b14
    url: https://www.linkedin.com/in/mika-mäkelä-3b72835a/
=======
  kimmokantojarvi:
    name: Kimmo Kantojärvi
    email: b6c4903bc2520e35d5ba3583a3f6579f
    url: http://www.twitter.com/kimmokantojarvi
>>>>>>> 40ad38a3
<|MERGE_RESOLUTION|>--- conflicted
+++ resolved
@@ -167,14 +167,11 @@
     name: Atte Heino
     email: b2b69c93b6f7fb94a730fcda0c415fee
     url: http://www.solita.fi/
-<<<<<<< HEAD
   m1kma:
     name: Mika Mäkelä
     email: df54465fc47347fa0d8de03299142b14
     url: https://www.linkedin.com/in/mika-mäkelä-3b72835a/
-=======
   kimmokantojarvi:
     name: Kimmo Kantojärvi
     email: b6c4903bc2520e35d5ba3583a3f6579f
     url: http://www.twitter.com/kimmokantojarvi
->>>>>>> 40ad38a3
