--- conflicted
+++ resolved
@@ -71,7 +71,6 @@
     name: Tatu Tarvainen
     email: tatu.tarvainen@solita.fi
     url: mailto:tatu.tarvainen@solita.fi
-<<<<<<< HEAD
   jessek:
     name: Jesse Korpela
     email: jesse.korpela@solita.fi
@@ -80,9 +79,7 @@
     name: Jari Hanhela
     email: jari.hanhela@solita.fi
     url: http://www.voimala.org
-=======
   jerekapyaho:
     name: Jere Käpyaho
     email: jere.kapyaho@solita.fi
-    url: http://www.coniferproductions.com
->>>>>>> b3e58566
+    url: http://www.coniferproductions.com