title: /dev/solita
description: Solita developer blog
authors:
  jarno:
    name: Jarno Peltoniemi
    email: jarno.peltoniemi@solita.fi
    url: mailto:jarno.peltoniemi@solita.fi
  ajk:
    name: Antti-Jussi Kovalainen
    email: ajk@solita.fi
    url: http://ajk.fi/
  massimo:
    name: Massimo Prencipe
    email: massimo.prencipe@solita.fi
    url: mailto:massimo.prencipe@solita.fi
<<<<<<< HEAD
  n1ko:
    name: Niko Kurtti
    email: niko.kurtti@solita.fi
    url: mailto:niko.kurtti@solita.fi
  timole:
    name: Timo Lehtonen
    email: timo.lehtonen@solita.fi
    url: mailto:timo.lehtonen@solita.fi
  empperi:
    name: Niklas Collin
    email: niklas.collin@solita.fi
    url: http://blogs.collin.fi/npe/
=======
  lokori:
    name: Antti Virtanen
    email: antti.virtanen@solita.fi
    url: mailto:antti.virtanen@solita.fi
>>>>>>> 61640ed4
<|MERGE_RESOLUTION|>--- conflicted
+++ resolved
@@ -13,7 +13,10 @@
     name: Massimo Prencipe
     email: massimo.prencipe@solita.fi
     url: mailto:massimo.prencipe@solita.fi
-<<<<<<< HEAD
+  lokori:
+    name: Antti Virtanen
+    email: antti.virtanen@solita.fi
+    url: mailto:antti.virtanen@solita.fi
   n1ko:
     name: Niko Kurtti
     email: niko.kurtti@solita.fi
@@ -25,10 +28,4 @@
   empperi:
     name: Niklas Collin
     email: niklas.collin@solita.fi
-    url: http://blogs.collin.fi/npe/
-=======
-  lokori:
-    name: Antti Virtanen
-    email: antti.virtanen@solita.fi
-    url: mailto:antti.virtanen@solita.fi
->>>>>>> 61640ed4
+    url: http://blogs.collin.fi/npe/