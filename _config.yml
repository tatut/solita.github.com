--- conflicted
+++ resolved
@@ -266,14 +266,11 @@
     name: Pertti Husu
     email: a8585f764dd4037653183b6eb25b027d
     url: https://www.linkedin.com/in/perttihusu/
-<<<<<<< HEAD
-  tuomoturunen:
-    name: Tuomo Turunen 
-    email: 494cbce68e384faedab5732d088bb3f1
-    url: https://www.linkedin.com/in/tuomo-turunen-59b5333/
-=======
   alperttiti:
     name: Alpertti Tirronen
     email: 4b2e6c80ee72eb0a2500c6664901fde7
     url: https://github.com/solita-alperttiti
->>>>>>> d489b822
+  tuomoturunen:
+    name: Tuomo Turunen 
+    email: 494cbce68e384faedab5732d088bb3f1
+    url: https://www.linkedin.com/in/tuomo-turunen-59b5333/