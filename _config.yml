url: http://dev.solita.fi
title: /dev/solita
description: Solita developer blog
gems: [jekyll-paginate]
paginate: 20
paginate_path: "/:num"
highlighter: rouge
markdown: kramdown
kramdown:
   input: GFM

authors:
<<<<<<< HEAD
   jarno:
      name: Jarno Peltoniemi
      email: 30bad10249ad7938521a26ea1cafcd8a
      url: http://www.solita.fi
   ajk:
      name: Antti-Jussi Kovalainen
      email: 5ff6a8a0ce50e9de363cb9a00b1cc804
      url: http://ajk.fi/
   massimo:
      name: Massimo Prencipe
      email: 1d369f0b94f9ed31c2e84cbbceea00e1
      url: https://twitter.com/yes_its_masse
   lokori:
      name: Antti Virtanen
      email: a364d662d46eafc7684fda3c71278194
      url: http://www.solita.fi
   n1ko:
      name: Niko Kurtti
      email: e8c38258967f00e2a4a5b87a97ae135b
      url: http://www.solita.fi
   timole:
      name: Timo Lehtonen
      email: 5df17e991440842ef6b55570d5b61f90
      url: http://www.solita.fi
   empperi:
      name: Niklas Collin
      email: a046826c81ce53c8544d2e00e6033312
      url: http://blogs.collin.fi/npe/
   orfjackal:
      name: Esko Luontola
      email: a2bbd6c20c20edf4620cb8c6379aacc8
      url: http://www.orfjackal.net/
   harmia:
      name: Juhana Harmanen
      email: e1917d35d762436f76ca18eaa6018f37
      url: http://www.solita.fi
   noidi:
      name: Timo Mihaljov
      email: f3cc3f114c258a4f25e02c4b62fae433
      url: https://twitter.com/noidi
   ruoat:
      name: Ari Ruotsalainen
      email: f9d260198adcd6324956e91f328bd318
      url: https://twitter.com/ruotsalaisenari
   aautio:
      name: Ari Autio
      email: 7a2f51f46a11d56fb6f8581af89521b6
      url: https://twitter.com/ariautio
   pvto:
      name: Paavo Toivanen
      email: 3cfeb0502e2fd169e08348f77bb01a1d
      url: http://www.solita.fi
   arto:
      name: Arto Santala
      email: dc3bf4adfabce83f904b9563f927641d
      url: https://www.linkedin.com/in/artosantala/
   juuso:
      name: Juuso Hyvönen
      email: 8a528aee07705cfc166b57564e242db6
      url: http://www.solita.fi
   tatut:
      name: Tatu Tarvainen
      email: 6a2a988e9cff23f52444914d14bd0a96
      url: http://www.solita.fi
   jessek:
      name: Jesse Korpela
      email: ee6747c4fa0cd979a9995299e215feb4
      url: http://www.solita.fi
   jarzka:
      name: Jari Hanhela
      email: 429ac35a7d794684181d64a5befd040c
      url: http://www.voimala.org
   jerekapyaho:
      name: Jere Käpyaho
      email: 4ef76183965fe0d12de8dcdab512ca3a
      url: http://www.coniferproductions.com
   Rinorragi:
      name: Joona Immonen
      email: 2cb033c2473824d802cca09001da9025
      url: https://www.linkedin.com/in/joonaimmonen
   riipah:
      name: Jukka Hyvärinen
      email: fa431c5a37bbdde5c47570432789b73a
      url: http://www.solita.fi/
   bafe:
      name: Pauli Kärpänoja
      email: 339b324c15d0c88ebfbda2ca6ef677f7
      url: https://twitter.com/karpanoja
   pkalliok:
      name: Panu Kalliokoski
      email: e7a94f01372caecec47d6fd9b3f31f60
      url: https://fi.linkedin.com/in/panu-kalliokoski-821768b2
   dratini:
      name: Jouni Huttunen
      email: ea79677c8e7395e138a46fa304109957
      url: https://www.linkedin.com/in/dratini
   timovi:
      name: Timo Viisteensaari
      email: dd91a146d068fb2c15bb275e17fc568d
      url: https://www.linkedin.com/in/timo-viisteensaari-1780596
   Kauko:
      name: Teemu Kaukoranta
      email: d0f83e2b711ccaa7468cf6b0b11900e8
      url: https://twitter.com/TeemuKaukoranta
   riikkanen:
      name: Riikka Taiminen
      email: 9ce425a78928e0c957510acd215ea1b3
      url: http://www.solita.fi/
   juhofriman:
      name: Juho Friman
      email: 08441148498196c219300f1726632923
      url: http://www.twitter.com/commafakir
   HannuToi:
      name: Hannu Toivola
      email: 5e0d013c6e98920c51091f5958bc4a1a
      url: http://www.solita.fi/
   viesti:
      name: Kimmo Koskinen
      email: 68fe78dff2b49d1ae0184a5c321cc3f8
      url: http://www.solita.fi/
   fingerzam:
      name: Juhana Laurinharju
      email: 30622a7698cec913d62eac996cfcb4ca
      url: http://www.solita.fi/
   ilmoraunio:
      name: Ilmo Raunio
      email: c0201865365e35abb07057e909a67404
      url: https://www.linkedin.com/in/ilmo-raunio-b982b031
   jesperin:
      name: Jesper Ingström
      email: 3916c482cb5d11ab5ec5526f44861026
      url: https://www.linkedin.com/in/jesper-ingstrom
   ollimkn:
      name: Olli Mäkinen
      email: d6d50ad6d2224495e492895bd0b6d646
      url: https://www.linkedin.com/in/ollimkn
   jarnovayrynen:
      name: Jarno Väyrynen
      email: 803d2fa78db5d2fdde87e0b2fb9d61b0
      url: https://www.linkedin.com/in/jarnovayrynen/
   mikkoronkkomaki:
      name: Mikko Rönkkömäki
      email: a63a77db92a86ba8b7be27ce6ed1cf72
      url: https://www.linkedin.com/in/mikkoronkkomaki/
   tommiraunio:
      name: Tommi Raunio
      email: 23ae2bc8e203be2f8482edfb1efeeadb
      url: https://www.linkedin.com/in/tommi-raunio-a3393138/
   mkainula:
      name: Matias Kainulainen
      email: f96c5a4c85a6a0e088d142f6e1c09673
      url: https://www.linkedin.com/in/mkainula
   atteheino:
      name: Atte Heino
      email: b2b69c93b6f7fb94a730fcda0c415fee
      url: http://www.solita.fi/
   m1kma:
      name: Mika Mäkelä
      email: df54465fc47347fa0d8de03299142b14
      url: https://www.linkedin.com/in/mika-mäkelä-3b72835a/
   kimmokantojarvi:
      name: Kimmo Kantojärvi
      email: b6c4903bc2520e35d5ba3583a3f6579f
      url: http://www.twitter.com/kimmokantojarvi
   hjhamala:
      name: Heikki Hämäläinen
      email: b4db05c5d716e08972fff85f93c27662
      url: https://www.linkedin.com/in/heikki-hamalainen-34036279
   jooelkorpi:
      name: Jooel Korpi
      email: 10a4a19ff7fa5859998f685a1b7c3ad4
      url: https://www.linkedin.com/in/jooelkorpi
   tomila:
      name: Tomi Lahtinen
      email: ec590fb9d3bb8a96dd0e6dbaa44934e8
      url: https://www.linkedin.com/in/tomi-lahtinen-56472728/
   jessevuorinen:
      name: Jesse Vuorinen
      email: c63e0f0ac598014b8345741b628729a0
      url: https://www.linkedin.com/in/jesse-vuorinen-a18368a3/
   kaarelkorvemaa:
      name: Kaarel Kõrvemaa
      email: 3be0d237b0c0817152a25211daf17be3
      url: https://www.linkedin.com/in/korvemaa/
   mirvato:
      name: Mirva Toivonen
      email: 7ab561d95bdedd2c7fc431583c2a8e18
      url: https://www.linkedin.com/in/mirva-toivonen/
   mikaelahonen:
      name: Mikael Ahonen
      email: e137a4676afc3ed6fede9f64541fdcd3
      url: https://mikaelahonen.com
   tonidahl:
      name: Toni Dahl
      email: fec8c20c0dd58a95e4759ab46509f042
      url: https://www.linkedin.com/in/tonidahl/
   jgke:
      name: Jaakko Hannikainen
      email: 1588faf5a5021a823b811f7471ad4564
      url: https://jaakkohannikainen.fi
   aleksei:
      name: Aleksei Hodunkov
      email: 2d3cca2614704775fd867df1a2c4214c
      url: https://www.linkedin.com/in/alekseihodunkov/
   eerohe:
      name: Eero Helenius
      email: 5e22ca859f7176554d3c2dfe5d0b2f9d
      url: https://github.com/eerohele
   markkuko:
      name: Markku Korkeala
      email: 63cd9571193c86a77bc6e9f7a80ce27a
      url: https://github.com/markkuko
   miikasantala:
      name: Miika Santala
      email: ea1448265b1b0e19f3cc0a6c8cde413c
      url: https://www.linkedin.com/in/miika-santala-75b92837
   juholei:
      name: Juho Leinonen
      email: d3a41ef20fcba8ad8a97ee200d1a401c
      url: https://twitter.com/juholei
   aleksipekkala:
      name: Aleksi Pekkala
      email: 63938423a6515066496017ca774f2ca0
      url: https://github.com/epiphone
   mpajunen:
      name: Mikael Pajunen
      email: d315555cacf0ecdcfa79357790e8d3ef
      url: https://github.com/mpajunen
   demonru:
      name: Vladimir Anaimanovich
      email: fbce800f0242dcf4e11594774497babb
      url: https://github.com/demonru/
   janneri:
      name: Janne Rintanen
      email: bfbd935b3a3eab5d58690885f88471e1
      url: https://github.com/janneri
   hnybom:
      name: Henri Nybom
      email: 13b2d57201efc9c6efdba200e6f40aaa
      url: https://www.linkedin.com/in/henri-nybom/
   perttihu:
      name: Pertti Husu
      email: a8585f764dd4037653183b6eb25b027d
      url: https://www.linkedin.com/in/perttihusu/
=======
  jarno:
    name: Jarno Peltoniemi
    email: 30bad10249ad7938521a26ea1cafcd8a
    url: http://www.solita.fi
  ajk:
    name: Antti-Jussi Kovalainen
    email: 5ff6a8a0ce50e9de363cb9a00b1cc804
    url: http://ajk.fi/
  massimo:
    name: Massimo Prencipe
    email: 1d369f0b94f9ed31c2e84cbbceea00e1
    url: https://twitter.com/yes_its_masse
  lokori:
    name: Antti Virtanen
    email: a364d662d46eafc7684fda3c71278194
    url: http://www.solita.fi
  n1ko:
    name: Niko Kurtti
    email: e8c38258967f00e2a4a5b87a97ae135b
    url: http://www.solita.fi
  timole:
    name: Timo Lehtonen
    email: 5df17e991440842ef6b55570d5b61f90
    url: http://www.solita.fi
  empperi:
    name: Niklas Collin
    email: a046826c81ce53c8544d2e00e6033312
    url: http://blogs.collin.fi/npe/
  orfjackal:
    name: Esko Luontola
    email: a2bbd6c20c20edf4620cb8c6379aacc8
    url: http://www.orfjackal.net/
  harmia:
    name: Juhana Harmanen
    email: e1917d35d762436f76ca18eaa6018f37
    url: http://www.solita.fi
  noidi:
    name: Timo Mihaljov
    email: f3cc3f114c258a4f25e02c4b62fae433
    url: https://twitter.com/noidi
  ruoat:
    name: Ari Ruotsalainen
    email: f9d260198adcd6324956e91f328bd318
    url: https://twitter.com/ruotsalaisenari
  aautio:
    name: Ari Autio
    email: 7a2f51f46a11d56fb6f8581af89521b6
    url: https://twitter.com/ariautio
  pvto:
    name: Paavo Toivanen
    email: 3cfeb0502e2fd169e08348f77bb01a1d
    url: http://www.solita.fi
  arto:
    name: Arto Santala
    email: dc3bf4adfabce83f904b9563f927641d
    url: https://www.linkedin.com/in/artosantala/
  juuso:
    name: Juuso Hyvönen
    email: 8a528aee07705cfc166b57564e242db6
    url: http://www.solita.fi
  tatut:
    name: Tatu Tarvainen
    email: 6a2a988e9cff23f52444914d14bd0a96
    url: http://www.solita.fi
  jessek:
    name: Jesse Korpela
    email: ee6747c4fa0cd979a9995299e215feb4
    url: http://www.solita.fi
  jarzka:
    name: Jari Hanhela
    email: 429ac35a7d794684181d64a5befd040c
    url: http://www.voimala.org
  jerekapyaho:
    name: Jere Käpyaho
    email: 4ef76183965fe0d12de8dcdab512ca3a
    url: http://www.coniferproductions.com
  Rinorragi:
    name: Joona Immonen
    email: 2cb033c2473824d802cca09001da9025
    url: https://www.linkedin.com/in/joonaimmonen
  riipah:
    name: Jukka Hyvärinen
    email: fa431c5a37bbdde5c47570432789b73a
    url: http://www.solita.fi/
  bafe:
    name: Pauli Kärpänoja
    email: 339b324c15d0c88ebfbda2ca6ef677f7
    url: https://twitter.com/karpanoja
  pkalliok:
    name: Panu Kalliokoski
    email: e7a94f01372caecec47d6fd9b3f31f60
    url: https://fi.linkedin.com/in/panu-kalliokoski-821768b2
  dratini:
    name: Jouni Huttunen
    email: ea79677c8e7395e138a46fa304109957
    url: https://www.linkedin.com/in/dratini
  timovi:
    name: Timo Viisteensaari
    email: dd91a146d068fb2c15bb275e17fc568d
    url: https://www.linkedin.com/in/timo-viisteensaari-1780596
  Kauko:
    name: Teemu Kaukoranta
    email: d0f83e2b711ccaa7468cf6b0b11900e8
    url: https://twitter.com/TeemuKaukoranta
  riikkanen:
    name: Riikka Taiminen
    email: 9ce425a78928e0c957510acd215ea1b3
    url: http://www.solita.fi/
  juhofriman:
    name: Juho Friman
    email: 08441148498196c219300f1726632923
    url: http://www.twitter.com/commafakir
  HannuToi:
    name: Hannu Toivola
    email: 5e0d013c6e98920c51091f5958bc4a1a
    url: http://www.solita.fi/
  viesti:
    name: Kimmo Koskinen
    email: 68fe78dff2b49d1ae0184a5c321cc3f8
    url: http://www.solita.fi/
  fingerzam:
    name: Juhana Laurinharju
    email: 30622a7698cec913d62eac996cfcb4ca
    url: http://www.solita.fi/
  ilmoraunio:
    name: Ilmo Raunio
    email: c0201865365e35abb07057e909a67404
    url: https://www.linkedin.com/in/ilmo-raunio-b982b031
  jesperin:
    name: Jesper Ingström
    email: 3916c482cb5d11ab5ec5526f44861026
    url: https://www.linkedin.com/in/jesper-ingstrom
  ollimkn:
    name: Olli Mäkinen
    email: d6d50ad6d2224495e492895bd0b6d646
    url: https://www.linkedin.com/in/ollimkn
  jarnovayrynen:
    name: Jarno Väyrynen
    email: 803d2fa78db5d2fdde87e0b2fb9d61b0
    url: https://www.linkedin.com/in/jarnovayrynen/
  mikkoronkkomaki:
    name: Mikko Rönkkömäki
    email: a63a77db92a86ba8b7be27ce6ed1cf72
    url: https://www.linkedin.com/in/mikkoronkkomaki/
  tommiraunio:
    name: Tommi Raunio
    email: 23ae2bc8e203be2f8482edfb1efeeadb
    url: https://www.linkedin.com/in/tommi-raunio-a3393138/
  mkainula:
    name: Matias Kainulainen
    email: f96c5a4c85a6a0e088d142f6e1c09673
    url: https://www.linkedin.com/in/mkainula
  atteheino:
    name: Atte Heino
    email: b2b69c93b6f7fb94a730fcda0c415fee
    url: http://www.solita.fi/
  m1kma:
    name: Mika Mäkelä
    email: df54465fc47347fa0d8de03299142b14
    url: https://www.linkedin.com/in/mika-mäkelä-3b72835a/
  kimmokantojarvi:
    name: Kimmo Kantojärvi
    email: b6c4903bc2520e35d5ba3583a3f6579f
    url: http://www.twitter.com/kimmokantojarvi
  hjhamala:
    name: Heikki Hämäläinen
    email: b4db05c5d716e08972fff85f93c27662
    url: https://www.linkedin.com/in/heikki-hamalainen-34036279
  jooelkorpi:
    name: Jooel Korpi
    email: 10a4a19ff7fa5859998f685a1b7c3ad4
    url: https://www.linkedin.com/in/jooelkorpi
  tomila:
    name: Tomi Lahtinen
    email: ec590fb9d3bb8a96dd0e6dbaa44934e8
    url: https://www.linkedin.com/in/tomi-lahtinen-56472728/
  jessevuorinen:
    name: Jesse Vuorinen
    email: c63e0f0ac598014b8345741b628729a0
    url: https://www.linkedin.com/in/jesse-vuorinen-a18368a3/
  kaarelkorvemaa:
    name: Kaarel Kõrvemaa
    email: 3be0d237b0c0817152a25211daf17be3
    url: https://www.linkedin.com/in/korvemaa/
  mirvato:
    name: Mirva Toivonen
    email: 7ab561d95bdedd2c7fc431583c2a8e18
    url: https://www.linkedin.com/in/mirva-toivonen/
  mikaelahonen:
    name: Mikael Ahonen
    email: e137a4676afc3ed6fede9f64541fdcd3
    url: https://mikaelahonen.com
  tonidahl:
    name: Toni Dahl
    email: fec8c20c0dd58a95e4759ab46509f042
    url: https://www.linkedin.com/in/tonidahl/
  jgke:
    name: Jaakko Hannikainen
    email: 1588faf5a5021a823b811f7471ad4564
    url: https://jaakkohannikainen.fi
  aleksei:
    name: Aleksei Hodunkov
    email: 2d3cca2614704775fd867df1a2c4214c
    url: https://www.linkedin.com/in/alekseihodunkov/
  eerohe:
    name: Eero Helenius
    email: 5e22ca859f7176554d3c2dfe5d0b2f9d
    url: https://github.com/eerohele
  markkuko:
    name: Markku Korkeala
    email: 63cd9571193c86a77bc6e9f7a80ce27a
    url: https://github.com/markkuko
  miikasantala:
    name: Miika Santala
    email: ea1448265b1b0e19f3cc0a6c8cde413c
    url: https://www.linkedin.com/in/miika-santala-75b92837
  juholei:
    name: Juho Leinonen
    email: d3a41ef20fcba8ad8a97ee200d1a401c
    url: https://twitter.com/juholei
  aleksipekkala:
    name: Aleksi Pekkala
    email: 63938423a6515066496017ca774f2ca0
    url: https://github.com/epiphone
  mpajunen:
    name: Mikael Pajunen
    email: d315555cacf0ecdcfa79357790e8d3ef
    url: https://github.com/mpajunen
  demonru:
    name: Vladimir Anaimanovich
    email: fbce800f0242dcf4e11594774497babb
    url: https://github.com/demonru/
  janneri:
    name: Janne Rintanen
    email: bfbd935b3a3eab5d58690885f88471e1
    url: https://github.com/janneri
  hnybom:
    name: Henri Nybom
    email: 13b2d57201efc9c6efdba200e6f40aaa
    url: https://www.linkedin.com/in/henri-nybom/
  vili:
    name: Vili Heikkilä
    email: b26483a28f9c0e1ff144e79383a7a8bf
    url: https://www.linkedin.com/in/viliheikkila/
  spheroid-:
    name: Henry Jalonen
    email: 0e245809c3a23ab42eb1b143dd621f6c
    url: https://github.com/spheroid-
>>>>>>> 5426a73a
<|MERGE_RESOLUTION|>--- conflicted
+++ resolved
@@ -10,252 +10,6 @@
    input: GFM
 
 authors:
-<<<<<<< HEAD
-   jarno:
-      name: Jarno Peltoniemi
-      email: 30bad10249ad7938521a26ea1cafcd8a
-      url: http://www.solita.fi
-   ajk:
-      name: Antti-Jussi Kovalainen
-      email: 5ff6a8a0ce50e9de363cb9a00b1cc804
-      url: http://ajk.fi/
-   massimo:
-      name: Massimo Prencipe
-      email: 1d369f0b94f9ed31c2e84cbbceea00e1
-      url: https://twitter.com/yes_its_masse
-   lokori:
-      name: Antti Virtanen
-      email: a364d662d46eafc7684fda3c71278194
-      url: http://www.solita.fi
-   n1ko:
-      name: Niko Kurtti
-      email: e8c38258967f00e2a4a5b87a97ae135b
-      url: http://www.solita.fi
-   timole:
-      name: Timo Lehtonen
-      email: 5df17e991440842ef6b55570d5b61f90
-      url: http://www.solita.fi
-   empperi:
-      name: Niklas Collin
-      email: a046826c81ce53c8544d2e00e6033312
-      url: http://blogs.collin.fi/npe/
-   orfjackal:
-      name: Esko Luontola
-      email: a2bbd6c20c20edf4620cb8c6379aacc8
-      url: http://www.orfjackal.net/
-   harmia:
-      name: Juhana Harmanen
-      email: e1917d35d762436f76ca18eaa6018f37
-      url: http://www.solita.fi
-   noidi:
-      name: Timo Mihaljov
-      email: f3cc3f114c258a4f25e02c4b62fae433
-      url: https://twitter.com/noidi
-   ruoat:
-      name: Ari Ruotsalainen
-      email: f9d260198adcd6324956e91f328bd318
-      url: https://twitter.com/ruotsalaisenari
-   aautio:
-      name: Ari Autio
-      email: 7a2f51f46a11d56fb6f8581af89521b6
-      url: https://twitter.com/ariautio
-   pvto:
-      name: Paavo Toivanen
-      email: 3cfeb0502e2fd169e08348f77bb01a1d
-      url: http://www.solita.fi
-   arto:
-      name: Arto Santala
-      email: dc3bf4adfabce83f904b9563f927641d
-      url: https://www.linkedin.com/in/artosantala/
-   juuso:
-      name: Juuso Hyvönen
-      email: 8a528aee07705cfc166b57564e242db6
-      url: http://www.solita.fi
-   tatut:
-      name: Tatu Tarvainen
-      email: 6a2a988e9cff23f52444914d14bd0a96
-      url: http://www.solita.fi
-   jessek:
-      name: Jesse Korpela
-      email: ee6747c4fa0cd979a9995299e215feb4
-      url: http://www.solita.fi
-   jarzka:
-      name: Jari Hanhela
-      email: 429ac35a7d794684181d64a5befd040c
-      url: http://www.voimala.org
-   jerekapyaho:
-      name: Jere Käpyaho
-      email: 4ef76183965fe0d12de8dcdab512ca3a
-      url: http://www.coniferproductions.com
-   Rinorragi:
-      name: Joona Immonen
-      email: 2cb033c2473824d802cca09001da9025
-      url: https://www.linkedin.com/in/joonaimmonen
-   riipah:
-      name: Jukka Hyvärinen
-      email: fa431c5a37bbdde5c47570432789b73a
-      url: http://www.solita.fi/
-   bafe:
-      name: Pauli Kärpänoja
-      email: 339b324c15d0c88ebfbda2ca6ef677f7
-      url: https://twitter.com/karpanoja
-   pkalliok:
-      name: Panu Kalliokoski
-      email: e7a94f01372caecec47d6fd9b3f31f60
-      url: https://fi.linkedin.com/in/panu-kalliokoski-821768b2
-   dratini:
-      name: Jouni Huttunen
-      email: ea79677c8e7395e138a46fa304109957
-      url: https://www.linkedin.com/in/dratini
-   timovi:
-      name: Timo Viisteensaari
-      email: dd91a146d068fb2c15bb275e17fc568d
-      url: https://www.linkedin.com/in/timo-viisteensaari-1780596
-   Kauko:
-      name: Teemu Kaukoranta
-      email: d0f83e2b711ccaa7468cf6b0b11900e8
-      url: https://twitter.com/TeemuKaukoranta
-   riikkanen:
-      name: Riikka Taiminen
-      email: 9ce425a78928e0c957510acd215ea1b3
-      url: http://www.solita.fi/
-   juhofriman:
-      name: Juho Friman
-      email: 08441148498196c219300f1726632923
-      url: http://www.twitter.com/commafakir
-   HannuToi:
-      name: Hannu Toivola
-      email: 5e0d013c6e98920c51091f5958bc4a1a
-      url: http://www.solita.fi/
-   viesti:
-      name: Kimmo Koskinen
-      email: 68fe78dff2b49d1ae0184a5c321cc3f8
-      url: http://www.solita.fi/
-   fingerzam:
-      name: Juhana Laurinharju
-      email: 30622a7698cec913d62eac996cfcb4ca
-      url: http://www.solita.fi/
-   ilmoraunio:
-      name: Ilmo Raunio
-      email: c0201865365e35abb07057e909a67404
-      url: https://www.linkedin.com/in/ilmo-raunio-b982b031
-   jesperin:
-      name: Jesper Ingström
-      email: 3916c482cb5d11ab5ec5526f44861026
-      url: https://www.linkedin.com/in/jesper-ingstrom
-   ollimkn:
-      name: Olli Mäkinen
-      email: d6d50ad6d2224495e492895bd0b6d646
-      url: https://www.linkedin.com/in/ollimkn
-   jarnovayrynen:
-      name: Jarno Väyrynen
-      email: 803d2fa78db5d2fdde87e0b2fb9d61b0
-      url: https://www.linkedin.com/in/jarnovayrynen/
-   mikkoronkkomaki:
-      name: Mikko Rönkkömäki
-      email: a63a77db92a86ba8b7be27ce6ed1cf72
-      url: https://www.linkedin.com/in/mikkoronkkomaki/
-   tommiraunio:
-      name: Tommi Raunio
-      email: 23ae2bc8e203be2f8482edfb1efeeadb
-      url: https://www.linkedin.com/in/tommi-raunio-a3393138/
-   mkainula:
-      name: Matias Kainulainen
-      email: f96c5a4c85a6a0e088d142f6e1c09673
-      url: https://www.linkedin.com/in/mkainula
-   atteheino:
-      name: Atte Heino
-      email: b2b69c93b6f7fb94a730fcda0c415fee
-      url: http://www.solita.fi/
-   m1kma:
-      name: Mika Mäkelä
-      email: df54465fc47347fa0d8de03299142b14
-      url: https://www.linkedin.com/in/mika-mäkelä-3b72835a/
-   kimmokantojarvi:
-      name: Kimmo Kantojärvi
-      email: b6c4903bc2520e35d5ba3583a3f6579f
-      url: http://www.twitter.com/kimmokantojarvi
-   hjhamala:
-      name: Heikki Hämäläinen
-      email: b4db05c5d716e08972fff85f93c27662
-      url: https://www.linkedin.com/in/heikki-hamalainen-34036279
-   jooelkorpi:
-      name: Jooel Korpi
-      email: 10a4a19ff7fa5859998f685a1b7c3ad4
-      url: https://www.linkedin.com/in/jooelkorpi
-   tomila:
-      name: Tomi Lahtinen
-      email: ec590fb9d3bb8a96dd0e6dbaa44934e8
-      url: https://www.linkedin.com/in/tomi-lahtinen-56472728/
-   jessevuorinen:
-      name: Jesse Vuorinen
-      email: c63e0f0ac598014b8345741b628729a0
-      url: https://www.linkedin.com/in/jesse-vuorinen-a18368a3/
-   kaarelkorvemaa:
-      name: Kaarel Kõrvemaa
-      email: 3be0d237b0c0817152a25211daf17be3
-      url: https://www.linkedin.com/in/korvemaa/
-   mirvato:
-      name: Mirva Toivonen
-      email: 7ab561d95bdedd2c7fc431583c2a8e18
-      url: https://www.linkedin.com/in/mirva-toivonen/
-   mikaelahonen:
-      name: Mikael Ahonen
-      email: e137a4676afc3ed6fede9f64541fdcd3
-      url: https://mikaelahonen.com
-   tonidahl:
-      name: Toni Dahl
-      email: fec8c20c0dd58a95e4759ab46509f042
-      url: https://www.linkedin.com/in/tonidahl/
-   jgke:
-      name: Jaakko Hannikainen
-      email: 1588faf5a5021a823b811f7471ad4564
-      url: https://jaakkohannikainen.fi
-   aleksei:
-      name: Aleksei Hodunkov
-      email: 2d3cca2614704775fd867df1a2c4214c
-      url: https://www.linkedin.com/in/alekseihodunkov/
-   eerohe:
-      name: Eero Helenius
-      email: 5e22ca859f7176554d3c2dfe5d0b2f9d
-      url: https://github.com/eerohele
-   markkuko:
-      name: Markku Korkeala
-      email: 63cd9571193c86a77bc6e9f7a80ce27a
-      url: https://github.com/markkuko
-   miikasantala:
-      name: Miika Santala
-      email: ea1448265b1b0e19f3cc0a6c8cde413c
-      url: https://www.linkedin.com/in/miika-santala-75b92837
-   juholei:
-      name: Juho Leinonen
-      email: d3a41ef20fcba8ad8a97ee200d1a401c
-      url: https://twitter.com/juholei
-   aleksipekkala:
-      name: Aleksi Pekkala
-      email: 63938423a6515066496017ca774f2ca0
-      url: https://github.com/epiphone
-   mpajunen:
-      name: Mikael Pajunen
-      email: d315555cacf0ecdcfa79357790e8d3ef
-      url: https://github.com/mpajunen
-   demonru:
-      name: Vladimir Anaimanovich
-      email: fbce800f0242dcf4e11594774497babb
-      url: https://github.com/demonru/
-   janneri:
-      name: Janne Rintanen
-      email: bfbd935b3a3eab5d58690885f88471e1
-      url: https://github.com/janneri
-   hnybom:
-      name: Henri Nybom
-      email: 13b2d57201efc9c6efdba200e6f40aaa
-      url: https://www.linkedin.com/in/henri-nybom/
-   perttihu:
-      name: Pertti Husu
-      email: a8585f764dd4037653183b6eb25b027d
-      url: https://www.linkedin.com/in/perttihusu/
-=======
   jarno:
     name: Jarno Peltoniemi
     email: 30bad10249ad7938521a26ea1cafcd8a
@@ -504,4 +258,7 @@
     name: Henry Jalonen
     email: 0e245809c3a23ab42eb1b143dd621f6c
     url: https://github.com/spheroid-
->>>>>>> 5426a73a
+  perttihu:
+    name: Pertti Husu
+    email: a8585f764dd4037653183b6eb25b027d
+    url: https://www.linkedin.com/in/perttihusu/