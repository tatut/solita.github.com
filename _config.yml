--- conflicted
+++ resolved
@@ -322,14 +322,11 @@
     name: Aija Valleala
     email: 3a497cda94512bfd8d6d686f366a66da
     url: https://www.linkedin.com/in/aija-valleala/
-<<<<<<< HEAD
   eetupajuoja:
     name: Eetu Pajuoja
     email: 9b6913decc84203c0ca49aaca5e358b6
     url: https://www.linkedin.com/in/eetu-pajuoja-a32703a2/
-=======
   tepsley:
     name: Teppo Ruokosalmi
     email: 4de3aae7f22060b74d830ca5ae3c90b3
-    url: https://www.linkedin.com/in/teppo-ruokosalmi-a1aa063b/
->>>>>>> ccadc17b
+    url: https://www.linkedin.com/in/teppo-ruokosalmi-a1aa063b/