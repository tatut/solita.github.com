--- conflicted
+++ resolved
@@ -422,14 +422,11 @@
     name: Topi Pohjosaho
     email: 1657def2bf4cf5804dcd2c3110efeb8c
     url: https://www.linkedin.com/in/topi-p-398b91103/
-<<<<<<< HEAD
   shamshadakther:
     name: Shamshad Akther
     email: 3debabf67a9f8b8cb27dc26923c59706
     url: https://www.linkedin.com/in/shamshad-akther/
-=======
   shamsss:
     name: Shamsur Chowdhury
     email: 0e83f8fcdcb601b93e33de6df572e065
-    url: https://www.linkedin.com/in/shamsurchowdhury/
->>>>>>> e9b028cb
+    url: https://www.linkedin.com/in/shamsurchowdhury/