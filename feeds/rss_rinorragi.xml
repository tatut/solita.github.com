--- conflicted
+++ resolved
@@ -11,22 +11,6 @@
     <pubDate>{{ site.time | date: "%a, %d %b %Y %H:%M:%S %z" }}</pubDate>
     <lastBuildDate>{{ site.time | date: "%a, %d %b %Y %H:%M:%S %z" }}</lastBuildDate>
 
-<<<<<<< HEAD
-    {% for post in site.categories.EPiServer %}
-    	{% if post.author == "Rinorragi" %}
-        <item>
-          <title>{{ post.title }}</title>
-          <link>{{ site.url }}{{ post.url }}</link>
-          <pubDate>{{ post.date | date: "%a, %d %b %Y %H:%M:%S %z" }}</pubDate>
-          <author>open@solita.fi (Solita Oy)</author>
-          <guid>{{ site.url }}{{ post.id }}</guid>
-    	  {% for tag in post.tags %}
-    	  <category>{{ tag }}</category> 
-    	  {% endfor %}
-          <description>{{ post.content | xml_escape }}</description>
-        </item>
-    	{% endif %}
-=======
     {% for post in site.categories.Episerver %}
 	{% if post.author == "Rinorragi" %}
     <item>
@@ -41,7 +25,6 @@
       <description>{{ post.content | xml_escape }}</description>
     </item>
 	{% endif %}
->>>>>>> b13c9ba1
     {% endfor %}
 
   </channel>
