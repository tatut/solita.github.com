---
layout: default
---

<h2 class="list-title">Posts</h2>

<ul class="posts">
{% for post in paginator.posts %}
    <li class="post">
        <h2 class="post-title"><a href="http://tatut.github.io/solita.github.com{{ post.url }}">{{post.title}}</a></h2>

        {% assign author = site.authors[post.author] %}
        <p class="post-meta">
            <span class="date" title="{{ post.date | date_to_xmlschema }}">{{ post.date | date_to_string }}</span> by <span class="author"><a href="{{ author.url }}" title="{{ author.email }}">{{ post.author }}</a></span>
        </p>

        <p class="post-excerpt">{{ post.excerpt }}</p>

<<<<<<< HEAD
        <p><a href="{{ post.url }}" class="decorated">Read more &raquo;</a></p>
=======
        <p><a href="http://tatut.github.io/solita.github.com{{ post.url }}" class="more-link">Continue reading&hellip;</a></p>
>>>>>>> 2bdf17f7
    </li>
{% endfor %}

{% if paginator.total_pages > 1 %}
<div class="pagination">
  {% if paginator.previous_page %}
    <a href="{{ paginator.previous_page_path | prepend: site.baseurl | replace: '//', '/' }}">&laquo; Prev</a>
  {% else %}
    <span>&laquo; Prev</span>
  {% endif %}

  {% for page in (1..paginator.total_pages) %}
    {% if page == paginator.page %}
      <em class="pagination-item">{{ page }}</em>
    {% elsif page == 1 %}
      <a class="pagination-item" href="{{ '/index.html' | prepend: site.baseurl | replace: '//', '/' }}">{{ page }}</a>
    {% else %}
      <a class="pagination-item" href="{{ site.paginate_path | prepend: site.baseurl | replace: '//', '/' | replace: ':num', page }}">{{ page }}</a>
    {% endif %}
  {% endfor %}

  {% if paginator.next_page %}
    <a href="{{ paginator.next_page_path | prepend: site.baseurl | replace: '//', '/' }}">Next &raquo;</a>
  {% else %}
    <span>Next &raquo;</span>
  {% endif %}
</div>
{% endif %}
</ul><|MERGE_RESOLUTION|>--- conflicted
+++ resolved
@@ -16,11 +16,8 @@
 
         <p class="post-excerpt">{{ post.excerpt }}</p>
 
-<<<<<<< HEAD
-        <p><a href="{{ post.url }}" class="decorated">Read more &raquo;</a></p>
-=======
         <p><a href="http://tatut.github.io/solita.github.com{{ post.url }}" class="more-link">Continue reading&hellip;</a></p>
->>>>>>> 2bdf17f7
+
     </li>
 {% endfor %}
 
