--- conflicted
+++ resolved
@@ -60,18 +60,13 @@
     <div class="wrapper site-footer-wrapper">
       <footer class="site-footer">
 
-<<<<<<< HEAD
-        <a class="site-logo" href="http://www.solita.fi">
-          <img class="site-logo-img" src="/img/solita-logo.png" alt="Solita" />
-        </a>
-=======
         <p>
           <a href="http://www.solita.fi">
             <img class="logo" src="img/solita-logo.png" alt="Solita" />
           </a>
           Copyright &copy; <a href="http://www.solita.fi">Solita Oy</a></a>
         </p>
->>>>>>> 2bdf17f7
+
 
         <div class="site-footer-links">
           <a class="decorated" href="http://www.solita.fi/">Solita.fi</a><a class="decorated" href="https://twitter.com/SolitaOy?__hstc=256420948.62ee05c43f7f28b4546e97a969f37bd8.1444921521532.1455107308943.1455535189712.18&amp;__hssc=256420948.4.1455535189712&amp;__hsfp=2012607753">Twitter</a><a class="decorated" href="http://www.linkedin.com/company/solita-oy/?__hstc=256420948.62ee05c43f7f28b4546e97a969f37bd8.1444921521532.1455107308943.1455535189712.18&amp;__hssc=256420948.3.1455535189712&amp;__hsfp=2012607753">LinkedIn</a><a class="decorated" href="http://www.facebook.com/Solita?__hstc=256420948.62ee05c43f7f28b4546e97a969f37bd8.1444921521532.1455107308943.1455535189712.18&amp;__hssc=256420948.4.1455535189712&amp;__hsfp=2012607753">Facebook</a><a class="decorated" href="http://www.youtube.com/user/SolitaOy?__hstc=256420948.62ee05c43f7f28b4546e97a969f37bd8.1444921521532.1455107308943.1455535189712.18&amp;__hssc=256420948.4.1455535189712&amp;__hsfp=2012607753">YouTube</a><a class="decorated" href="https://www.instagram.com/solitaoy/">Instagram</a>
@@ -85,12 +80,6 @@
       </a>
     </div>
 
-<<<<<<< HEAD
-    <script type="text/javascript" src="/js/jquery-1.8.2.min.js"></script>
-    <script type="text/javascript" src="/js/transparency.min.js"></script>
-    <script type="text/javascript" src="/js/webtoolkit.md5.js"></script>
-    <script type="text/javascript" src="/js/main.js"></script>
-=======
     <script type="text/javascript" src="js/jquery-1.8.2.min.js"></script>
     <script type="text/javascript" src="js/transparency.min.js"></script>
     <script type="text/javascript" src="js/tagcloud.js"></script>
@@ -101,6 +90,6 @@
       var tags = document.querySelectorAll('.tag');
       new TagCloud(tags, 120, 80, '%', 207, 85, 43);
     </script>
->>>>>>> 2bdf17f7
+
   </body>
 </html>